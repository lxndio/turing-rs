--- conflicted
+++ resolved
@@ -88,7 +88,6 @@
         self.read()
     }
 
-<<<<<<< HEAD
     fn read(&self) -> Option<V> {
         if self.head_position >= 0 {
             if let Some(v) = self.positive_tape.get(self.head_position as usize) { *v }
@@ -105,15 +104,5 @@
 
         if self.head_position >= 0 { self.positive_tape[self.head_position as usize] = val; }
         else { self.negative_tape[self.head_position.abs() as usize - 1] = val; }
-=======
-    fn read(&self) -> Value<V> {
-        if self.head_position >= 0 { self.positive_tape[self.head_position as usize] }
-        else { self.negative_tape[(self.head_position.abs()-1) as usize] }
-    }
-
-    fn write(&mut self, val: Value<V>) {
-        if self.head_position >= 0 { self.positive_tape[self.head_position as usize] = val }
-        else { self.negative_tape[(self.head_position.abs()-1) as usize] = val }
->>>>>>> daa54b38
     }
 }